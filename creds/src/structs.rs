--- conflicted
+++ resolved
@@ -69,14 +69,10 @@
     pub fn get_io_location(&self, key: &str) -> Result<usize, std::io::Error> {
         match self.public_io_locations.get(key) {
             Some(location) => Ok(*location),
-<<<<<<< HEAD
             None => Err(std::io::Error::new(
                 ErrorKind::Other,
                 format!("Key {} not found in public_io_locations", key),
             )),
-=======
-            None => Err(std::io::Error::other("Key not found in public_io_locations")),
->>>>>>> 6fc85fd8
         }
     }
 
