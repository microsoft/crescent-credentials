--- conflicted
+++ resolved
@@ -29,11 +29,8 @@
 
 const RANGE_PROOF_INTERVAL_BITS: usize = 32;
 const SHOW_PROOF_VALIDITY_SECONDS: u64 = 300;    // The verifier only accepts proofs fresher than this
-<<<<<<< HEAD
 const MDL_EXAMPLE_AGE_GREATER_THAN : usize = 18;    // mDL show proofs will prove that the holder is older than this 
-=======
-
->>>>>>> 4293200b
+
 pub type CrescentPairing = ECPairing;
 
 
