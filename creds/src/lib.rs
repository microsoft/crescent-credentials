// Copyright (c) Microsoft Corporation.
// Licensed under the MIT license.

use std::{fs, path::PathBuf, error::Error};
use ark_bn254::{Bn254 as ECPairing, Fr};
use ark_crypto_primitives::snark::SNARK;
use ark_ec::pairing::Pairing;
use ark_ff::PrimeField;
use ark_groth16::{Groth16, PreparedVerifyingKey, ProvingKey, VerifyingKey};
use ark_serialize::{CanonicalDeserialize, CanonicalSerialize, SerializationError};
use ark_std::{end_timer, rand::thread_rng, start_timer};

use groth16rand::{ShowGroth16, ShowRange};
use num_bigint::BigUint;
use num_traits::Num;
use prep_inputs::{create_proof_spec_internal, pem_to_inputs, unpack_int_to_string_unquoted};
use serde::{Deserialize, Serialize};
use serde_json::{json,Value};
use sha2::{Digest, Sha256};
use utils::{read_from_file, strip_quotes, write_to_file};
use crate::prep_inputs::pem_to_pubkey_hash;
use crate::rangeproof::{RangeProofPK, RangeProofVK};
use crate::structs::{PublicIOType, IOLocations, GenericInputsJSON};
use crate::groth16rand::ClientState;
use crate::utils::utc_now_seconds;
use crate::device::{DeviceProof, ECDSASig};
use crate::daystamp::days_to_be_age;


#[cfg(not(feature = "wasm"))]
use {
    ark_circom::{CircomBuilder, CircomConfig},
    crate::structs::ProverInput,
};

#[cfg(feature = "wasm")]
pub use wasm_lib::create_show_proof_wasm;

#[cfg(feature = "wasm")]
pub mod wasm_lib;

pub mod daystamp;
pub mod dlog;
pub mod groth16rand;
pub mod prep_inputs;
pub mod rangeproof;
pub mod structs;
pub mod utils;
pub mod device;

const RANGE_PROOF_INTERVAL_BITS: usize = 32;
const SHOW_PROOF_VALIDITY_SECONDS: u64 = 300;    // The verifier only accepts proofs fresher than this
pub const DEFAULT_PROOF_SPEC : &str = r#"{"revealed" : ["email"]}"#;

pub type CrescentPairing = ECPairing;
pub type CrescentFr = Fr;

/// Parameters required to create Groth16 proofs
#[derive(Clone, Debug, CanonicalSerialize, CanonicalDeserialize)]
pub struct ProverParams<E: Pairing> {
    pub groth16_params : ProvingKey<E>,
    pub groth16_pvk : PreparedVerifyingKey<E>,
    pub config_str : String
}
impl<E: Pairing> ProverParams<E> {
    pub fn new(paths : &CachePaths) -> Result<Self, SerializationError> {
        let prover_params : ProverParams<E> = read_from_file(&paths.prover_params)?;
        Ok(prover_params)
    }
}

/// Parameters required to create show/presentation proofs
#[derive(Clone, Debug, CanonicalSerialize, CanonicalDeserialize)]
pub struct ShowParams<'b, E: Pairing> {
    range_pk: RangeProofPK<'b, E>
}
impl<'b, E: Pairing> ShowParams<'b, E> {
    pub fn new(paths : &CachePaths) -> Result<Self, SerializationError> {
        let range_pk : RangeProofPK<'b, E> = read_from_file(&paths.range_pk)?;
        Ok(Self{range_pk})
    }
}

/// Parameters required to verify show/presentation proofs
#[derive(Clone, Debug, CanonicalSerialize, CanonicalDeserialize)]
pub struct VerifierParams<E: Pairing> {
    pub vk : VerifyingKey<E>,
    pub pvk : PreparedVerifyingKey<E>,
    pub range_vk: RangeProofVK<E>,
    pub io_locations_str: String, // Stored as String since IOLocations does not implement CanonicalSerialize
    pub issuer_pem: String, 
    pub config_str: String
}
impl<E: Pairing> VerifierParams<E> {
    pub fn new(paths : &CachePaths) -> Result<Self, SerializationError> {
        let pvk : PreparedVerifyingKey<E> = read_from_file(&paths.groth16_pvk)?;
        let vk : VerifyingKey<E> = read_from_file(&paths.groth16_vk)?;
        let range_vk : RangeProofVK<E> = read_from_file(&paths.range_vk)?;
        let io_locations_str = std::fs::read_to_string(&paths.io_locations)?;
        let issuer_pem = std::fs::read_to_string(&paths.issuer_pem)?;
        let config_str = std::fs::read_to_string(&paths.config)?;
        Ok(Self{vk, pvk, range_vk, io_locations_str, issuer_pem, config_str})
    }
}

// Proof specification describing what is to be proven during a Show proof.  Currently supporting selective disclosure
// of attributes as field elements or hashed values, and range proofs.
// The range proof for the expiration date ("exp" for JWT, "valid_until" for mDL) is in the future is always done.
#[derive(Serialize, Deserialize, Debug)]
pub struct ProofSpec {
    pub revealed: Vec<String>,
    pub range_over_year: Option<std::collections::BTreeMap<String, u64>>,
    pub presentation_message: Option<Vec<u8>>,
    pub device_bound: Option<bool>,
}

#[derive(Serialize)]
pub(crate) struct ProofSpecInternal {
    pub revealed: Vec<String>,
    pub range_over_year: Vec<(String, u64)>,
    pub hashed: Vec<String>, 
    pub presentation_message : Option<Vec<u8>>,
    pub device_bound: bool,
    pub config_str: String,
    pub claim_types: std::collections::BTreeMap<String, String>, // claim name -> claim type
}

/// Structure to hold all the parts of a show/presentation proof
#[derive(Clone, Debug, CanonicalSerialize, CanonicalDeserialize)]
pub struct ShowProof<E: Pairing> {
    pub show_groth16: ShowGroth16<E>,
    pub show_range_exp: ShowRange<E>, // non-expired range proof (always performed)
    pub show_range_attr: Vec<ShowRange<E>>, // selective attribute range proofs
    pub revealed_inputs: Vec<E::ScalarField>, 
    pub revealed_preimages: Option<String>,
    pub inputs_len: usize, 
    pub cur_time: u64,
    pub device_proof: Option<DeviceProof<E::G1>>
}

/// Central struct to configure the paths data stored between operations
pub struct CachePaths {
   pub _base: String,
   pub jwt : String,
   pub issuer_pem : String,
   pub config : String,
   pub io_locations: String,
   pub wasm: String,
   pub r1cs: String,
   pub _cache: String,
   pub range_pk: String,
   pub range_vk: String,
   pub groth16_vk: String,
   pub groth16_pvk: String,
   pub prover_params: String,   
   pub client_state: String, 
   pub show_proof: String,
   pub mdl_prover_inputs: String,
   pub mdl_prover_aux: String,
   pub proof_spec: String,
   pub device_pub_pem: String,
   pub device_prv_pem: String
}

impl CachePaths {
    pub fn new(base_path: PathBuf) -> Self{
        let base_path_str = base_path.into_os_string().into_string().unwrap();
        Self::new_from_str(&base_path_str)
    }

    pub fn new_from_str(base_path: &str) -> Self {
        let base_path_str = format!("{}/", base_path);
        if fs::metadata(&base_path_str).is_err() {
            println!("base_path = {}", base_path_str);
            panic!("invalid path");
        }
        println!("base_path_str = {}", base_path_str);
        let cache_path = format!("{}cache/", base_path_str);
    
        if fs::metadata(&cache_path).is_ok() {
            println!("Found directory {} to store data", cache_path);
        } else {
            println!("Creating directory {} to store data", cache_path);
            fs::create_dir(&cache_path).unwrap();        
        }

        CachePaths {
            _base: base_path_str.clone(),
            jwt: format!("{}token.jwt", base_path_str),
            issuer_pem: format!("{}issuer.pub", base_path_str),
            config: format!("{}config.json", base_path_str),
            io_locations: format!("{}io_locations.sym", base_path_str),
            wasm: format!("{}main.wasm", base_path_str),
            r1cs: format!("{}main_c.r1cs", base_path_str),
            _cache: cache_path.clone(),
            range_pk: format!("{}range_pk.bin", &cache_path),
            range_vk: format!("{}range_vk.bin", &cache_path),
            groth16_vk: format!("{}groth16_vk.bin", &cache_path),
            groth16_pvk: format!("{}groth16_pvk.bin", &cache_path),
            prover_params: format!("{}prover_params.bin", &cache_path),
            client_state: format!("{}client_state.bin", &cache_path),
            show_proof: format!("{}show_proof.bin", &cache_path),
            mdl_prover_inputs: format!("{}prover_inputs.json", &base_path_str),
            mdl_prover_aux: format!("{}prover_aux.json", &base_path_str),
            proof_spec: format!("{}proof_spec.json", &base_path_str),
            device_pub_pem: format!("{}device.pub", &base_path_str),
            device_prv_pem: format!("{}device.prv", &base_path_str),
        }             
    }
}

#[cfg(not(feature = "wasm"))]
pub fn run_zksetup(base_path: PathBuf) -> i32 {

    let paths = CachePaths::new(base_path);

    let circom_timer = start_timer!(|| "Reading R1CS instance and witness generator");
    let cfg = CircomConfig::<ECPairing>::new(
        &paths.wasm,
        &paths.r1cs,
    )
    .unwrap();
    let builder = CircomBuilder::new(cfg);
    let circom = builder.setup();
    end_timer!(circom_timer);

    let groth16_setup_timer = start_timer!(|| "Generating Groth16 system parameters");
    let mut rng = thread_rng();
    let params =
        Groth16::<ECPairing>::generate_random_parameters_with_reduction(circom, &mut rng)
            .unwrap();

    let vk = params.vk.clone();
    let pvk = Groth16::<ECPairing>::process_vk(&params.vk).unwrap();  
    end_timer!(groth16_setup_timer);

    let range_setup_timer = start_timer!(|| "Generating parameters for range proofs");    
    let (range_pk, range_vk) = RangeProofPK::<ECPairing>::setup(RANGE_PROOF_INTERVAL_BITS);
    end_timer!(range_setup_timer);
    
    let serialize_timer = start_timer!(|| "Writing everything to files");
    write_to_file(&range_pk, &paths.range_pk);
    write_to_file(&range_vk, &paths.range_vk);    
    write_to_file(&vk, &paths.groth16_vk);
    write_to_file(&pvk, &paths.groth16_pvk);

    let config_str = fs::read_to_string(&paths.config).unwrap_or_else(|_| panic!("Unable to read config from {} ", paths.config));
    let prover_params = ProverParams{groth16_params: params, groth16_pvk: pvk, config_str};
    write_to_file(&prover_params, &paths.prover_params);    
    end_timer!(serialize_timer);

    0
}

#[cfg(not(feature = "wasm"))]
pub fn create_client_state(paths : &CachePaths, prover_inputs: &GenericInputsJSON, prover_aux: Option<&String>, credtype : &str) -> Result<ClientState<ECPairing>, SerializationError>
{
    let circom_timer = start_timer!(|| "Reading R1CS Instance and witness generator WASM");
    let cfg = CircomConfig::<ECPairing>::new(
        &paths.wasm,
        &paths.r1cs,
    )
    .unwrap();
    let mut builder = CircomBuilder::new(cfg);
    prover_inputs.push_inputs(&mut builder);
    end_timer!(circom_timer);

    let load_params_timer = start_timer!(||"Reading ProverParams params from file");
    let prover_params : ProverParams<ECPairing> = read_from_file(&paths.prover_params)?;
    end_timer!(load_params_timer);
    
    let build_timer = start_timer!(|| "Witness Generation");
    let circom = builder.build().unwrap();
    end_timer!(build_timer);    
    let inputs = circom.get_public_inputs().unwrap();

    // println!("Inputs for groth16 proof: ");
    // for (i, input) in inputs.clone().into_iter().enumerate() {
    //     println!("input {}  =  {:?}", i, input.into_bigint().to_string());
    // }

    let mut rng = thread_rng();
    let prove_timer = start_timer!(|| "Groth16 prove");    
    let proof = Groth16::<ECPairing>::prove(&prover_params.groth16_params, circom, &mut rng).unwrap();    
    end_timer!(prove_timer);

    let pvk : PreparedVerifyingKey<ECPairing> = read_from_file(&paths.groth16_pvk)?;
    let verify_timer = start_timer!(|| "Groth16 verify");
    let verified =
        Groth16::<ECPairing>::verify_with_processed_vk(&pvk, &inputs, &proof).unwrap();
    assert!(verified);
    end_timer!(verify_timer);

    let mut client_state = ClientState::<ECPairing>::new(
        inputs.clone(),
        prover_aux.cloned(),
        proof.clone(),
        prover_params.groth16_params.vk.clone(),
        pvk.clone(),
        prover_params.config_str.clone()
    );
    client_state.credtype = credtype.to_string();
    Ok(client_state)
}

pub fn create_show_proof(client_state: &mut ClientState<ECPairing>, range_pk : &RangeProofPK<ECPairing>, io_locations: &IOLocations, proof_spec: &ProofSpec, device_signature: Option<Vec<u8>>) -> Result<ShowProof<ECPairing>, Box<dyn Error>>
{
    // Create Groth16 rerandomized proof for showing
    let exp_value_pos = io_locations.get_io_location("exp_value").unwrap();
    let mut io_types = vec![PublicIOType::Hidden; client_state.inputs.len()];
    io_types[exp_value_pos - 1] = PublicIOType::Committed;

    for i in io_locations.get_public_key_indices() {
        io_types[i] = PublicIOType::Revealed;
    }

    let proof_spec = create_proof_spec_internal(proof_spec, &client_state.config_str)?;

    // For the attributes revealed as field elements, we set the position to Revealed and send the value
    let mut revealed_inputs = vec![];
    for attr in &proof_spec.revealed {
        let io_loc = match io_locations.get_io_location(&format!("{}_value", &attr)) {
            Ok(loc) => loc,
            Err(_) => {
                return_error!(
                    format!("Asked to reveal attribute {}, but did not find it in io_locations\nIO locations: {:?}", attr, io_locations.get_all_names()));
            }
        };

        io_types[io_loc - 1] = PublicIOType::Revealed;
        revealed_inputs.push(client_state.inputs[io_loc - 1]);
    }

    // For the attributes revealed as digests, we provide the preimage, the verifier will hash it to get the field element
    let mut revealed_preimages = serde_json::Map::new();
    for attr in &proof_spec.hashed {
        let io_loc = match io_locations.get_io_location(&format!("{}_digest", &attr)) {
            Ok(loc) => loc,
            Err(_) => {
                return_error!(
                    format!("Asked to reveal hashed attribute {}, but did not find it in io_locations\nIO locations: {:?}", attr, io_locations.get_all_names()));
            }
        };        

        io_types[io_loc - 1] = PublicIOType::Revealed;

        if client_state.aux.is_none() {
            return_error!(format!("Proof spec asked to reveal hashed attribute {}, but client state is missing aux data", attr));
        }
        let aux = serde_json::from_str::<Value>(client_state.aux.as_ref().unwrap()).unwrap();
        let aux = aux.as_object().unwrap();
        revealed_preimages.insert(attr.clone(), json!(aux[attr].clone().to_string()));
    }

    // If the credential is device bound, the public key attributes must be committed
    if proof_spec.device_bound {
        let device_key_0_pos = io_locations.get_io_location("device_key_0_value").unwrap();
        let device_key_1_pos = io_locations.get_io_location("device_key_1_value").unwrap();
        io_types[device_key_0_pos - 1] = PublicIOType::Committed;
        io_types[device_key_1_pos - 1] = PublicIOType::Committed;
    }

    // Serialize the proof spec as the context
    let context_str = serde_json::to_string(&proof_spec).unwrap();
    let show_groth16 = client_state.show_groth16(Some(context_str.as_bytes()), &io_types);
    
    // Create fresh range proof 
    let time_sec = utc_now_seconds();
    let cur_time = Fr::from( time_sec );

    let mut com_exp_value = client_state.committed_input_openings[0].clone();
    com_exp_value.m -= cur_time;
    com_exp_value.c -= com_exp_value.bases[0] * cur_time;
    let show_range_exp = client_state.show_range(&com_exp_value, RANGE_PROOF_INTERVAL_BITS, range_pk);

    let device_proof = 
    if proof_spec.device_bound {
        assert!(client_state.committed_input_openings.len() >= 3);
        let com0 = client_state.committed_input_openings[1].clone();
        let com1 = client_state.committed_input_openings[2].clone();
        let sig = ECDSASig::new_from_bytes(&proof_spec.presentation_message.unwrap(), &device_signature.unwrap());
        let aux = serde_json::from_str::<Value>(client_state.aux.as_ref().unwrap()).unwrap();
        let aux = aux.as_object().unwrap();
        let x = BigUint::from_str_radix(aux["device_pub_x"].as_str().unwrap(), 10).unwrap();
        let y = BigUint::from_str_radix(aux["device_pub_y"].as_str().unwrap(), 10).unwrap();
        println!("Created device proof");
        Some(DeviceProof::prove(&com0, &com1, &sig, &x, &y))
    } else {
        None
    };

    // Assemble proof
    let revealed_preimages = if proof_spec.hashed.is_empty() { 
        assert!(revealed_preimages.is_empty());
        None 
    } else {
        Some(serde_json::to_string(&revealed_preimages).unwrap())
    };
    let show_range_attr= vec![]; // no attribute range proofs for JWT yet
    Ok(ShowProof{ show_groth16, show_range_exp, show_range_attr, revealed_inputs, revealed_preimages, inputs_len: client_state.inputs.len(), cur_time: time_sec, device_proof})
}

// TODO: refactor this function and create_show_proof into one
pub fn create_show_proof_mdl(client_state: &mut ClientState<ECPairing>, range_pk : &RangeProofPK<ECPairing>, proof_spec: &ProofSpec, io_locations: &IOLocations, device_signature: Option<Vec<u8>>) -> Result<ShowProof<ECPairing>, Box<dyn Error>>
{
    // Create Groth16 rerandomized proof for showing

    let proof_spec = create_proof_spec_internal(proof_spec, &client_state.config_str)?;

    // commit the expiration date (for non-expired range proof)
    let valid_until_value_pos = io_locations.get_io_location("valid_until_value").unwrap();
    let mut io_types = vec![PublicIOType::Hidden; client_state.inputs.len()];
    io_types[valid_until_value_pos - 1] = PublicIOType::Committed;
    // for each range proofed attribute, set the position to Committed
    for (attr, _) in &proof_spec.range_over_year {
        let io_loc = io_locations.get_io_location(&format!("{}_value", &attr)).unwrap();
        io_types[io_loc - 1] = PublicIOType::Committed;
    }

    for i in io_locations.get_public_key_indices() {
        io_types[i] = PublicIOType::Revealed;
    }

    // For the attributes revealed as field elements, we set the position to Revealed and send the value
    let mut revealed_inputs = vec![];
    for attr in &proof_spec.revealed {
        let io_loc = io_locations.get_io_location(&format!("{}_value", &attr)).unwrap();
        io_types[io_loc - 1] = PublicIOType::Revealed;
        revealed_inputs.push(client_state.inputs[io_loc - 1]);
    }

    // For the attributes revealed as digests, we provide the preimage, the verifier will hash it to get the field element
    let mut revealed_preimages = serde_json::Map::new();
    for attr in &proof_spec.hashed {
        let io_loc = match io_locations.get_io_location(&format!("{}_digest", &attr)) {
            Ok(loc) => loc,
            Err(_) => {
                return_error!(
                    format!("Asked to reveal hashed attribute {}, but did not find it in io_locations\nIO locations: {:?}", attr, io_locations.get_all_names()));
            }
        };        

        io_types[io_loc - 1] = PublicIOType::Revealed;

        if client_state.aux.is_none() {
            return_error!(format!("Proof spec asked to reveal hashed attribute {}, but client state is missing aux data", attr));
        }
        let aux = serde_json::from_str::<Value>(client_state.aux.as_ref().unwrap()).unwrap();
        let aux = aux.as_object().unwrap();
        revealed_preimages.insert(attr.clone(), aux[attr].clone());
    }

    // If the credential is device bound, the public key attributes must be committed
    if proof_spec.device_bound {
        let device_key_0_pos = io_locations.get_io_location("device_key_0_value").unwrap();
        let device_key_1_pos = io_locations.get_io_location("device_key_1_value").unwrap();
        io_types[device_key_0_pos - 1] = PublicIOType::Committed;
        io_types[device_key_1_pos - 1] = PublicIOType::Committed;
    }

    // Serialize the proof spec as the context
    let context_str = serde_json::to_string(&proof_spec).unwrap();
    let show_groth16 = client_state.show_groth16(Some(context_str.as_bytes()), &io_types);    
    
    // Create fresh range proof for validUntil
    let time_sec = utc_now_seconds();
    let cur_time = Fr::from(time_sec);

    let mut com_valid_until_value = client_state.committed_input_openings[0].clone();
    com_valid_until_value.m -= cur_time;
    com_valid_until_value.c -= com_valid_until_value.bases[0] * cur_time;
    let show_range_exp = client_state.show_range(&com_valid_until_value, RANGE_PROOF_INTERVAL_BITS, range_pk);
    let device_proof = 
    if proof_spec.device_bound {

        if device_signature.is_none() {
            println!("Warning: No device signature provided for device bound credential");
        }

        assert!(client_state.committed_input_openings.len() >= 3);
        let com0 = client_state.committed_input_openings[1].clone();
        let com1 = client_state.committed_input_openings[2].clone();
        let sig = ECDSASig::new_from_bytes(&proof_spec.presentation_message.unwrap(), &device_signature.unwrap());
        let aux = serde_json::from_str::<Value>(client_state.aux.as_ref().unwrap()).unwrap();
        let aux = aux.as_object().unwrap();
        let x = BigUint::from_str_radix(aux["device_pub_x"].as_str().unwrap(), 10).unwrap();
        let y = BigUint::from_str_radix(aux["device_pub_y"].as_str().unwrap(), 10).unwrap();
        println!("Created device proof");
        Some(DeviceProof::prove(&com0, &com1, &sig, &x, &y))
    } else {
        None
    };

    let revealed_preimages = if proof_spec.hashed.is_empty() { 
        assert!(revealed_preimages.is_empty());
        None 
    } else {
        Some(serde_json::to_string(&revealed_preimages).unwrap())
    };

    let mut show_range_attr= vec![];
    let mut commitment_index = 3; // skip the first 3 commitments (validUntil, device_key_0, device_key_1)
    // for each range-proofed attribute, create a fresh range proof that the attribute is at least "age" years old // TODO: generalize to non-age attributes
    for (_, age) in &proof_spec.range_over_year {
        let days_in_age = Fr::from(days_to_be_age(*age) as u64);
        let mut com_attr = client_state.committed_input_openings[commitment_index].clone();
        com_attr.m -= days_in_age;
        com_attr.c -= com_attr.bases[0] * days_in_age;

        let show_range_a = client_state.show_range(&com_attr, RANGE_PROOF_INTERVAL_BITS, range_pk);       

        show_range_attr.push(show_range_a);
        commitment_index += 1;
    }

    // Assemble proof and return
    Ok(ShowProof{ show_groth16, show_range_exp, show_range_attr, revealed_inputs, revealed_preimages, inputs_len: client_state.inputs.len(), cur_time: time_sec, device_proof})
}

fn sort_by_io_location(attrs: &[String], io_locations: &IOLocations) -> Vec<String> {
    let mut attrs_with_locs: Vec<(usize, String)> = attrs
        .iter()
        .map(|attr| {
            let io_loc = io_locations.get_io_location(&format!("{}_digest", attr)).unwrap();
            (io_loc, attr.clone())
        })
        .collect();
    attrs_with_locs.sort_by_key(|k| k.0);
    attrs_with_locs.into_iter().map(|(_, attr)| attr).collect()
}

pub fn verify_show(vp : &VerifierParams<ECPairing>, show_proof: &ShowProof<ECPairing>, proof_spec: &ProofSpec) -> (bool, String)
{
    let io_locations = IOLocations::new_from_str(&vp.io_locations_str);
    let exp_value_pos = io_locations.get_io_location("exp_value").unwrap();
    let mut io_types = vec![PublicIOType::Hidden; show_proof.inputs_len];
    io_types[exp_value_pos - 1] = PublicIOType::Committed;
    for i in io_locations.get_public_key_indices() {
        io_types[i] = PublicIOType::Revealed;
    }

    let proof_spec = create_proof_spec_internal(proof_spec, &vp.config_str);
    if proof_spec.is_err() {
        println!("Failed to create internal proof spec");
        return (false, "".to_string());
    }
    let proof_spec = proof_spec.unwrap();

    // Set disclosed attributes to Revealed
    for attr in &proof_spec.revealed {
        let io_loc = io_locations.get_io_location(&format!("{}_value", &attr));
        if io_loc.is_err() {
            println!("Asked to reveal attribute {}, but did not find it in io_locations", attr);
            println!("IO locations: {:?}", io_locations.get_all_names());
            return (false, "".to_string());
        }
        let io_loc = io_loc.unwrap();
        io_types[io_loc - 1] = PublicIOType::Revealed;
    }

    // For the attributes revealed as digests, we hash the provided preimage to get the field element
    let mut revealed_hashed = vec![];
    let mut preimages = json!(serde_json::Value::Null);
    if !proof_spec.hashed.is_empty() {
        assert!(show_proof.revealed_preimages.is_some());
        let preimages0 = serde_json::from_str::<Value>(show_proof.revealed_preimages.as_ref().unwrap());
        if preimages0.is_err() {
            println!("Failed to deserialize revealed_preimages");
            return (false, "".to_string());
        }
        preimages = preimages0.unwrap();

        let hashed_attributes = sort_by_io_location(&proof_spec.hashed, &io_locations);
    
        for attr in &hashed_attributes {
            let io_loc = io_locations.get_io_location(&format!("{}_digest", &attr));
            if io_loc.is_err() {
                println!("Asked to reveal hashed attribute {}, but did not find it in io_locations", attr);
                println!("IO locations: {:?}", io_locations.get_all_names());
                return (false, "".to_string());
            }
            let io_loc = io_loc.unwrap();
            io_types[io_loc - 1] = PublicIOType::Revealed;

            let preimage = preimages.get(attr);
            if preimage.is_none() {
                println!("Error: preimage for hashed attribute {} not provided by prover", attr);
                return(false, "".to_string());
            }
            
            let data = match preimage.unwrap() {
                Value::String(s) =>  {
                    s.as_bytes()
                },     
                _ =>  {
                    println!("Error: preimage has unsupported type");
                    return(false, "".to_string());
                }
            };
            let digest = Sha256::digest(data);
            let digest248 = &digest[0..digest.len()-1];
            let digest_uint = utils::bits_to_num(digest248);
            let digest_scalar = utils::biguint_to_scalar::<CrescentFr>(&digest_uint);
            revealed_hashed.push(digest_scalar);
        }
    }

    // If the credential is device bound, the device public key attributes must be committed
    if proof_spec.device_bound {
        let device_key_0_pos = io_locations.get_io_location("device_key_0_value").unwrap();
        let device_key_1_pos = io_locations.get_io_location("device_key_1_value").unwrap();
        io_types[device_key_0_pos - 1] = PublicIOType::Committed;
        io_types[device_key_1_pos - 1] = PublicIOType::Committed;
    }

    // Create an inputs vector with the revealed inputs and the issuer's public key
    let public_key_inputs = pem_to_inputs::<<ECPairing as Pairing>::ScalarField>(&vp.issuer_pem);
    if public_key_inputs.is_err() {
        print!("Error: Failed to convert issuer public key to input values");
        return (false, "".to_string());
    }

    let mut inputs = vec![];
    inputs.extend(revealed_hashed);
    inputs.extend(public_key_inputs.unwrap());
    inputs.extend(show_proof.revealed_inputs.clone());
    
    let context_str = serde_json::to_string(&proof_spec).unwrap();

    let verify_timer = std::time::Instant::now();
    let ret = show_proof.show_groth16.verify(&vp.vk, &vp.pvk, Some(context_str.as_bytes()), &io_types, &inputs);
    if !ret {
        println!("show_groth16.verify failed");
        return (false, "".to_string());
    }
    let cur_time = Fr::from(show_proof.cur_time);
    let now_seconds = utc_now_seconds();
    let delta = now_seconds.saturating_sub(show_proof.cur_time);
    println!("Proof created {} seconds ago", delta);    

    if delta > SHOW_PROOF_VALIDITY_SECONDS {
        println!("Invalid show proof -- older than {} seconds", SHOW_PROOF_VALIDITY_SECONDS);
        return (false, "".to_string());
    }

    let mut ped_com_exp_value = show_proof.show_groth16.commited_inputs[0];
    ped_com_exp_value -= vp.pvk.vk.gamma_abc_g1[exp_value_pos] * cur_time;
    let ret = show_proof.show_range_exp.verify(
        &ped_com_exp_value,
        RANGE_PROOF_INTERVAL_BITS,
        &vp.range_vk,
        &io_locations,
        &vp.pvk,
        "exp_value",
    );
    if !ret {
        println!("show_range.verify failed");
        return (false, "".to_string());
    }

    if proof_spec.device_bound {
        let device_key_0_pos = io_locations.get_io_location("device_key_0_value").unwrap();
        let device_key_1_pos = io_locations.get_io_location("device_key_1_value").unwrap();        
        let com0 = show_proof.show_groth16.commited_inputs[1];
        let com1 = show_proof.show_groth16.commited_inputs[2];
        let bases0 = vec![vp.pvk.vk.gamma_abc_g1[device_key_0_pos], vp.pvk.vk.delta_g1];
        let bases1 = vec![vp.pvk.vk.gamma_abc_g1[device_key_1_pos], vp.pvk.vk.delta_g1];
        let device_proof = match show_proof.device_proof.as_ref() {
            Some(dp) => dp,
            None => {
                println!("DeviceProof.verify failed: device_proof missing in show_proof");
                return (false, "Device proof missing in show_proof".to_string());
            }
        };
        let ret = DeviceProof::verify(device_proof, &com0.into(), &com1.into(), &bases0, &bases1);
        if !ret {
            println!("DeviceProof.verify failed");
            return (false, "".to_string());            
        }
        println!("Device proof verified successfully");
    }
    
    println!("Verification time: {:?}", verify_timer.elapsed());  

    // Add the revealed attributes to the output, after converting from field element to string
    let mut revealed = serde_json::Map::<String, Value>::new();
    for (revealed_idx, attr_name) in proof_spec.revealed.iter().enumerate() {
        let attr_name = attr_name.clone() + "_value";
        let claim_type = proof_spec.claim_types.get(attr_name.trim_end_matches("_value")).map(|s| s.as_str()).unwrap_or("");
        let attr_value = if claim_type == "number" {
            json!(show_proof.revealed_inputs[revealed_idx].into_bigint().to_string())
        } else {
            match unpack_int_to_string_unquoted(&show_proof.revealed_inputs[revealed_idx].into_bigint()) {
                Ok(val) => json!(val),
                Err(_) => {
                    println!("Error: Proof was valid, but failed to unpack '{}' attribute", attr_name);
                    return (false, "".to_string());
                }
            }
        };
        revealed.insert(attr_name.clone(), attr_value);
    }

    // Add the hashed revealed attributes to the output
    for attr_name in &proof_spec.hashed {
        let attr_value = preimages.get(attr_name);
        if attr_value.is_none() {
            println!("Error: Proof was valid, but failed to find hashed attribute '{}'", attr_name);
            return(false, "".to_string());
        }
        let value = match attr_value.unwrap() {
            Value::String(s) => {
                json!(strip_quotes(s))
            },
            _ => attr_value.unwrap().clone()
        };
        revealed.insert(attr_name.clone(), value);
    }


    (true, serde_json::to_string(&revealed).unwrap())
}

pub fn verify_show_mdl(vp : &VerifierParams<ECPairing>, show_proof: &ShowProof<ECPairing>, proof_spec: &ProofSpec) -> (bool, String)
{
    let proof_spec = create_proof_spec_internal(proof_spec, &vp.config_str);
    if proof_spec.is_err() {
        println!("Failed to create internal proof spec: {:?}", proof_spec.err().unwrap());
        return (false, "".to_string());
    }
    let proof_spec = proof_spec.unwrap();

    let io_locations = IOLocations::new_from_str(&vp.io_locations_str);
    let valid_until_value_pos = io_locations.get_io_location("valid_until_value").unwrap();
    let mut io_types = vec![PublicIOType::Hidden; show_proof.inputs_len];
    io_types[valid_until_value_pos - 1] = PublicIOType::Committed;
    // for each range proofed attribute, set the position to Committed
    for (attr, _) in &proof_spec.range_over_year {
        let io_loc = match io_locations.get_io_location(&format!("{}_value", &attr)) {
            Ok(loc) => loc,
            Err(_) => {
                println!("Asked to prove range for attribute {}, but did not find it in io_locations", attr);
                return (false, "".to_string());
            }
        };
        io_types[io_loc - 1] = PublicIOType::Committed;
    }

    for i in io_locations.get_public_key_indices() {
        io_types[i] = PublicIOType::Revealed;
    }

    // Set attributes to Revealed
    for attr in &proof_spec.revealed {
        let io_loc = io_locations.get_io_location(&format!("{}_value", &attr));
        if io_loc.is_err() {
            println!("Asked to reveal attribute {}, but did not find it in io_locations", attr);
            println!("IO locations: {:?}", io_locations.get_all_names());
            return (false, "".to_string());
        }
        let io_loc = io_loc.unwrap();
        io_types[io_loc - 1] = PublicIOType::Revealed;
    }

    // For the attributes revealed as digests, we hash the provided preimage to get the field element
    let mut revealed_hashed = vec![];
    let mut preimages = json!(serde_json::Value::Null);
    if !proof_spec.hashed.is_empty() {
        assert!(show_proof.revealed_preimages.is_some());
        let preimages0 = serde_json::from_str::<Value>(show_proof.revealed_preimages.as_ref().unwrap());
        if preimages0.is_err() {
            println!("Failed to deserialize revealed_preimages");
            return (false, "".to_string());
        }
        preimages = preimages0.unwrap();
        let hashed_attributes = sort_by_io_location(&proof_spec.hashed, &io_locations);
    
        for attr in &hashed_attributes {
            let io_loc = io_locations.get_io_location(&format!("{}_digest", &attr));
            if io_loc.is_err() {
                println!("Asked to reveal hashed attribute {}, but did not find it in io_locations", attr);
                println!("IO locations: {:?}", io_locations.get_all_names());
                return (false, "".to_string());
            }
            let io_loc = io_loc.unwrap();
            io_types[io_loc - 1] = PublicIOType::Revealed;

            let preimage = preimages.get(attr);
            if preimage.is_none() {
                println!("Error: preimage for hashed attribute {} not provided by prover", attr);
                return(false, "".to_string());
            }
            
            let data = match preimage.unwrap() {
                Value::String(s) =>  {
                    s.as_bytes()
                },     
                _ =>  {
                    println!("Error: preimage has unsupported type");
                    return(false, "".to_string());
                }
            };
            let digest = Sha256::digest(data);
            let digest248 = &digest[0..digest.len()-1];
            let digest_uint = utils::bits_to_num(digest248);
            let digest_scalar = utils::biguint_to_scalar::<CrescentFr>(&digest_uint);
            revealed_hashed.push(digest_scalar);
        }
    }

    // If the credential is device bound, the device public key attributes must be committed
    if proof_spec.device_bound {
        let device_key_0_pos = io_locations.get_io_location("device_key_0_value").unwrap();
        let device_key_1_pos = io_locations.get_io_location("device_key_1_value").unwrap();
        io_types[device_key_0_pos - 1] = PublicIOType::Committed;
        io_types[device_key_1_pos - 1] = PublicIOType::Committed;
    }

    // Create an inputs vector with the inputs from the prover, and the issuer's public key
    let public_key_inputs = pem_to_pubkey_hash::<<ECPairing as Pairing>::ScalarField>(&vp.issuer_pem);
    if public_key_inputs.is_err() {
        print!("Error: Failed to convert issuer public key to input values");
        return (false, "".to_string());
    }
    let mut inputs = vec![];
<<<<<<< HEAD
    // inputs.extend(revealed_hashed); TODO: uncomment when hashed attributes are implemented
    inputs.push(public_key_inputs.unwrap());
=======
    inputs.extend(revealed_hashed);
    inputs.extend(public_key_inputs.unwrap());
>>>>>>> 039d226a
    inputs.extend(show_proof.revealed_inputs.clone());
    
    let context_str = serde_json::to_string(&proof_spec).unwrap();

    let verify_timer = std::time::Instant::now();
    let ret: bool = show_proof.show_groth16.verify(&vp.vk, &vp.pvk, Some(context_str.as_bytes()), &io_types, &inputs);
    if !ret {
        println!("show_groth16.verify failed");
        return (false, "".to_string());
    }
    let cur_time = Fr::from(show_proof.cur_time);
    let now_seconds = utc_now_seconds();
    let delta = now_seconds.saturating_sub(show_proof.cur_time);
    println!("Proof created {} seconds ago", delta);    

    if delta > SHOW_PROOF_VALIDITY_SECONDS {
        println!("Invalid show proof -- older than {} seconds", SHOW_PROOF_VALIDITY_SECONDS);
        return (false, "".to_string());
    }  

    let mut ped_com_valid_until_value = show_proof.show_groth16.commited_inputs[0];
    ped_com_valid_until_value -= vp.pvk.vk.gamma_abc_g1[valid_until_value_pos] * cur_time;
    let ret = show_proof.show_range_exp.verify(
        &ped_com_valid_until_value,
        RANGE_PROOF_INTERVAL_BITS,
        &vp.range_vk,
        &io_locations,
        &vp.pvk,
        "valid_until_value",
    );
    if !ret {
        println!("show_range_exp.verify failed");
        return (false, "".to_string());
    }      

    for (i, show_range_attr) in show_proof.show_range_attr.iter().enumerate() {
        let commitment_index = i + 3; // skip the first 3 (validUntil, device_key_0, device_key_1)
        let attr_name = &proof_spec.range_over_year[i].0;
        let attr_label = format!("{}_value", &attr_name);
        let age = proof_spec.range_over_year[i].1;
        let days_in_age = Fr::from(days_to_be_age(age) as u64);
        let mut ped_com_attr_value = show_proof.show_groth16.commited_inputs[commitment_index];
        let io_pos = match io_locations.get_io_location(&attr_label) {
            Ok(loc) => loc,
            Err(_) => {
                println!("Asked to prove range for attribute {}, but did not find it in io_locations", attr_name);
                return (false, "".to_string());
            }
        };
        ped_com_attr_value -= vp.pvk.vk.gamma_abc_g1[io_pos] * days_in_age;

        let ret = show_range_attr.verify(
            &ped_com_attr_value,
            RANGE_PROOF_INTERVAL_BITS,
            &vp.range_vk,
            &io_locations,
            &vp.pvk,
            &attr_label,
        );
        if !ret {
            println!("show_range_attr.verify failed");
            return (false, "".to_string());
        }
        println!("range proof for {} such that age is over {} succeeded", attr_name, age);
    }

    if proof_spec.device_bound {
        let device_key_0_pos = io_locations.get_io_location("device_key_0_value").unwrap();
        let device_key_1_pos = io_locations.get_io_location("device_key_1_value").unwrap();        
        let com0 = show_proof.show_groth16.commited_inputs[1];
        let com1 = show_proof.show_groth16.commited_inputs[2];
        let bases0 = vec![vp.pvk.vk.gamma_abc_g1[device_key_0_pos], vp.pvk.vk.delta_g1];
        let bases1 = vec![vp.pvk.vk.gamma_abc_g1[device_key_1_pos], vp.pvk.vk.delta_g1];
        let device_proof = match show_proof.device_proof.as_ref() {
            Some(dp) => dp,
            None => {
                println!("DeviceProof.verify failed: device_proof missing in show_proof");
                return (false, "Device proof missing in show_proof".to_string());
            }
        };
        let ret = DeviceProof::verify(device_proof, &com0.into(), &com1.into(), &bases0, &bases1);
        if !ret {
            println!("DeviceProof.verify failed");
            return (false, "".to_string());            
        }
        println!("Device proof verified successfully");
    }

    println!("Verification time: {:?}", verify_timer.elapsed());  

    // Add the revealed attributes to the output, after converting from field element to string
    let mut revealed = serde_json::Map::<String, Value>::new();
    for (revealed_idx, attr_name) in proof_spec.revealed.iter().enumerate() {
        let attr_name = attr_name.clone() + "_value";
        let claim_type = proof_spec.claim_types.get(attr_name.trim_end_matches("_value")).map(|s| s.as_str()).unwrap_or("");
        let attr_value = if claim_type == "integer" {
            json!(show_proof.revealed_inputs[revealed_idx].into_bigint().to_string())
        } else {
            match unpack_int_to_string_unquoted(&show_proof.revealed_inputs[revealed_idx].into_bigint()) {
                Ok(val) => json!(val),
                Err(_) => {
                    println!("Error: Proof was valid, but failed to unpack '{}' attribute", attr_name);
                    return (false, "".to_string());
                }
            }
        };
        revealed.insert(attr_name.clone(), attr_value);
    }

    // Add the hashed revealed attributes to the output
    for attr_name in &proof_spec.hashed {
        let attr_value = preimages.get(attr_name);
        if attr_value.is_none() {
            println!("Error: Proof was valid, but failed to find hashed attribute '{}'", attr_name);
            return(false, "".to_string());
        }
        let value = match attr_value.unwrap() {
            Value::String(s) => {
                json!(strip_quotes(s))
            },
            _ => attr_value.unwrap().clone()
        };
        revealed.insert(attr_name.clone(), value);
    }

    (true, serde_json::to_string(&revealed).unwrap())
}

#[cfg(test)]
mod tests {
    use super::*;
    use crate::{device::TestDevice, prep_inputs::{parse_config, prepare_prover_inputs}};
    use serial_test::serial;

    // We run the end-to-end tests with [serial] because they use a lot of memory, 
    // if two are run at the same time some machines do not have enough RAM

    #[test]
    #[serial]
    pub fn end_to_end_test_rs256() {
        run_test("rs256", "jwt");
    }
    #[test]
    #[serial]
    pub fn end_to_end_test_rs256_sd() {
        run_test("rs256-sd", "jwt");
    }
    #[test]
    #[serial]
    pub fn end_to_end_test_rs256_db() {
        run_test("rs256-db", "jwt");
    }

    #[test]
    #[serial]
    pub fn end_to_end_test_mdl1() {
        run_test("mdl1", "mdl");
    }

    fn run_test(name: &str, cred_type: &str) {
        let base_path = PathBuf::from(format!("test-vectors/{}", name));
        let paths = CachePaths::new(base_path.clone());

        println!("Running end-to-end-test for {}, credential type {}", name, cred_type);
        println!("Requires that `../setup/run_setup.sh {}` has already been run", name);
        println!("These tests are slow; best run with the `--release` flag"); 

        println!("Running zksetup");
        let ret = run_zksetup(base_path);
        assert!(ret == 0);

        println!("Running prove (creating client state)");
        let config_str = fs::read_to_string(&paths.config).unwrap_or_else(|_| panic!("Unable to read config from {} ", paths.config));
        let config = parse_config(&config_str).expect("Failed to parse config");
    
        let (prover_inputs, prover_aux) = 
        if cred_type == "mdl" {
            (GenericInputsJSON::new(&paths.mdl_prover_inputs), Some(fs::read_to_string(&paths.mdl_prover_aux).unwrap()))
        }
        else {
            let jwt = fs::read_to_string(&paths.jwt).unwrap_or_else(|_| panic!("Unable to read JWT file from {}", paths.jwt));
            let issuer_pem = fs::read_to_string(&paths.issuer_pem).unwrap_or_else(|_| panic!("Unable to read issuer public key PEM from {} ", paths.issuer_pem));   
            let device_pub_pem = fs::read_to_string(&paths.device_pub_pem).ok();
            let (prover_inputs_json, prover_aux_json, _public_ios_json) = 
                prepare_prover_inputs(&config, &jwt, &issuer_pem, device_pub_pem.as_deref()).expect("Failed to prepare prover inputs");    
            (GenericInputsJSON{prover_inputs: prover_inputs_json}, Some(json!(prover_aux_json).to_string()))
        };
            
        let client_state = create_client_state(&paths, &prover_inputs, prover_aux.as_ref(), cred_type).unwrap();
        // We read and write the client state and proof to disk for testing, to be consistent with the command-line tool
        write_to_file(&client_state, &paths.client_state);
        let mut client_state: ClientState<CrescentPairing> = read_from_file(&paths.client_state).unwrap();

        println!("Running show");
        let pm = "some presentation message".to_string();
        let io_locations = IOLocations::new(&paths.io_locations);    
        let range_pk : RangeProofPK<CrescentPairing> = read_from_file(&paths.range_pk).unwrap();
        assert!(PathBuf::from(&paths.proof_spec).exists());
        let ps_raw = fs::read_to_string(&paths.proof_spec).expect("Proof spec file exists, but failed while reading it");
        let mut proof_spec : ProofSpec = serde_json::from_str(&ps_raw).unwrap();
        proof_spec.presentation_message = Some(pm.as_bytes().to_vec());
        let device_signature = 
        if proof_spec.device_bound.is_some() && proof_spec.device_bound.unwrap() {
            let device = TestDevice::new_from_file(&paths.device_prv_pem);
            Some(device.sign(proof_spec.presentation_message.as_ref().unwrap()))
        } else {
            None
        };
        let proof = if cred_type == "mdl" {
            create_show_proof_mdl(&mut client_state, &range_pk, &proof_spec, &io_locations, device_signature)
        } else {
            create_show_proof(&mut client_state, &range_pk, &io_locations, &proof_spec, device_signature)
        };
        assert!(proof.is_ok());
        let show_proof = proof.unwrap();

        write_to_file(&show_proof, &paths.show_proof);
        let show_proof : ShowProof<CrescentPairing> = read_from_file(&paths.show_proof).unwrap();

        print!("Running verify");
        let pvk : PreparedVerifyingKey<CrescentPairing> = read_from_file(&paths.groth16_pvk).unwrap();
        let vk : VerifyingKey<CrescentPairing> = read_from_file(&paths.groth16_vk).unwrap();
        let range_vk : RangeProofVK<CrescentPairing> = read_from_file(&paths.range_vk).unwrap();
        let io_locations_str = std::fs::read_to_string(&paths.io_locations).unwrap();
        let issuer_pem = std::fs::read_to_string(&paths.issuer_pem).unwrap();
    
        let vp = VerifierParams{vk, pvk, range_vk, io_locations_str, issuer_pem, config_str: config_str.clone()};
        assert!(PathBuf::from(&paths.proof_spec).exists());
        let ps_raw = fs::read_to_string(&paths.proof_spec).expect("Proof spec file exists, but failed while reading it");
        let mut proof_spec : ProofSpec = serde_json::from_str(&ps_raw).unwrap();
        proof_spec.presentation_message = Some(pm.as_bytes().to_vec());
        let (verify_result, _data) = if cred_type == "mdl" {
            verify_show_mdl(&vp, &show_proof, &proof_spec)
        } else {
            verify_show(&vp, &show_proof, &proof_spec)
        };
        assert!(verify_result);
    }

}<|MERGE_RESOLUTION|>--- conflicted
+++ resolved
@@ -823,13 +823,9 @@
         return (false, "".to_string());
     }
     let mut inputs = vec![];
-<<<<<<< HEAD
-    // inputs.extend(revealed_hashed); TODO: uncomment when hashed attributes are implemented
-    inputs.push(public_key_inputs.unwrap());
-=======
+
     inputs.extend(revealed_hashed);
     inputs.extend(public_key_inputs.unwrap());
->>>>>>> 039d226a
     inputs.extend(show_proof.revealed_inputs.clone());
     
     let context_str = serde_json::to_string(&proof_spec).unwrap();
