--- conflicted
+++ resolved
@@ -27,10 +27,7 @@
 use std::collections::HashMap;
 use std::fs::{self};
 use std::sync::Arc;
-<<<<<<< HEAD
-=======
 use std::path::Path;
->>>>>>> f4888f61
 
 // define the cred schema UID. This is an opaque string that identifies the setup parameters (TODO: share this value in a common config crate)
 const SCHEMA_UID : &str = "https://schemas.crescent.dev/jwt/012345";
@@ -218,15 +215,6 @@
     }
 }
 
-<<<<<<< HEAD
-#[get("/delete?<cred_uid>")]
-async fn delete(cred_uid: String, state: &State<SharedState>) -> String {
-    println!("*** /delete called with credential UID: {}", cred_uid);
-    // TODO: implement this properly. Need to delete the underlying data files as well (when implemented).
-    //       and perhaps return a different message depending if cred_UID exists or not.
-    let mut tasks = state.inner().0.lock().await;
-    tasks.remove(&cred_uid);
-=======
 
 #[get("/delete?<cred_uid>")]
 async fn delete(cred_uid: String, state: &State<SharedState>) -> String {
@@ -244,8 +232,7 @@
     // Remove the entry from shared state
     let mut tasks = state.inner().0.lock().await;
     tasks.remove(&cred_uid);
-
->>>>>>> f4888f61
+  
     "Deleted".to_string()
 }
 
@@ -256,11 +243,7 @@
 
     rocket::build()
     .manage(shared_state)
-<<<<<<< HEAD
-    .mount("/", routes![prepare, status, get_show_data, show])
-=======
     .mount("/", routes![prepare, status, get_show_data, show, delete])
->>>>>>> f4888f61
     .mount("/", FileServer::from("static")) // Serve static files
 }
 
