/*
 *  Copyright (c) Microsoft Corporation.
 *  Licensed under the MIT license.
 */

import config from './config'
import { fetchText } from './utils'

const PREPARE_POLL_INTERVAL = parseInt(process.env.PREPARE_POLL_INTERVAL ?? '5000')

export interface ClientHelperShowResponse {
  client_state_b64: string
  range_pk_b64: string
  io_locations_str: string
}

export type ShowProof = string

export async function prepare (issuerUrl: string, jwt: string, schemaUid: string): Promise<RESULT<string, Error>> {
  const options = {
    method: 'POST',
    headers: {
      'Content-Type': 'application/json'
    },
    body: JSON.stringify({
      issuer_URL: issuerUrl,
      cred: jwt,
      schema_UID: schemaUid
    })
  }

  const response = await fetch(`${config.client_helper_url}/prepare`, options).catch((error) => {
    return { text: () => `ERROR: ${error}` }
  })

  const credUid = await response.text()

  if (credUid.startsWith('ERROR')) {
    return { ok: false, error: new Error(credUid) }
  }

  return { ok: true, value: credUid }
}

export async function status (credUid: string, progress: () => void): Promise<RESULT<string, Error>> {
  return await new Promise((resolve) => {
    const intervalId = setInterval(
      // eslint-disable-next-line @typescript-eslint/no-misused-promises
      async () => {
        const response = await fetch(`${config.client_helper_url}/status?cred_uid=${credUid}`).catch((error) => {
          return { text: () => `Error: ${error.message}` }
        })

        const status = await response.text()

        if (status === 'unknown' || status.startsWith('Error:')) {
          clearInterval(intervalId)
          resolve({ ok: false, error: new Error(status) })
        }

        if (status === 'ready') {
          clearInterval(intervalId)
          resolve({ ok: true, value: credUid })
        }

        progress()
      }, PREPARE_POLL_INTERVAL)
  })
}

<<<<<<< HEAD
export async function show (card: Card, disclosureUid: string): Promise<RESULT<ShowProof, Error>> {
  const response = await fetchText(`${config.client_helper_url}/show`, { cred_uid: card.credUid, disc_uid: disclosureUid }, 'GET')
=======
export async function deleteCred (credUid: string): Promise<boolean> {
  const response = await fetch(`${config.client_helper_url}/delete?cred_uid=${credUid}`).catch((_error) => {
    console.error('Failed to delete cred:', credUid)
    return { ok: false }
  })
  return response.ok
}

export async function show (credUid: string, disclosureUid: string): Promise<RESULT<ShowProof, Error>> {
  const response = await fetchText(`${config.client_helper_url}/show`, { cred_uid: credUid, disc_uid: disclosureUid }, 'GET')
>>>>>>> 31155709
  if (!response.ok) {
    console.error('Failed to show:', response.error)
    return response
  }
  return response
}

export async function ping (url: string): Promise<boolean> {
  const response = await fetch(`${url}/status?cred_uid=ping`).catch((_error) => {
    console.error('Failed to ping:', url)
    return { ok: false }
  })
  return response.ok
}<|MERGE_RESOLUTION|>--- conflicted
+++ resolved
@@ -68,10 +68,6 @@
   })
 }
 
-<<<<<<< HEAD
-export async function show (card: Card, disclosureUid: string): Promise<RESULT<ShowProof, Error>> {
-  const response = await fetchText(`${config.client_helper_url}/show`, { cred_uid: card.credUid, disc_uid: disclosureUid }, 'GET')
-=======
 export async function deleteCred (credUid: string): Promise<boolean> {
   const response = await fetch(`${config.client_helper_url}/delete?cred_uid=${credUid}`).catch((_error) => {
     console.error('Failed to delete cred:', credUid)
@@ -80,9 +76,8 @@
   return response.ok
 }
 
-export async function show (credUid: string, disclosureUid: string): Promise<RESULT<ShowProof, Error>> {
-  const response = await fetchText(`${config.client_helper_url}/show`, { cred_uid: credUid, disc_uid: disclosureUid }, 'GET')
->>>>>>> 31155709
+export async function show (card: Card, disclosureUid: string): Promise<RESULT<ShowProof, Error>> {
+  const response = await fetchText(`${config.client_helper_url}/show`, { cred_uid: card.credUid, disc_uid: disclosureUid }, 'GET')
   if (!response.ok) {
     console.error('Failed to show:', response.error)
     return response
