--- conflicted
+++ resolved
@@ -12,19 +12,7 @@
 a setup service, a browser extension client and client helper service, and a web server verifier. some
 external dependencies have been forked into this project; see the [NOTICE](./NOTICE.md) file for details
 
-<<<<<<< HEAD
-## Setup and demo cheat sheet.
-Once the dev dependencies are installed, to run the end-to-end demo use these commands.
-From the root of the git repo
-```
-cd setup/scripts
-./run_setup.sh rs256
-cd ../../creds
-cargo run --release --features print-trace --example demo rs256 -- --nocapture
-```
-=======
 *Disclaimer: This code has not beeen carefully audited for security and should not be used in a production environment.*
->>>>>>> a2f1c4d7
 
 # Setting up
 To setup the library, see the instructions in [`/setup/README.md`](./setup/README.md);
@@ -64,11 +52,8 @@
 
 The `--name` parameter, used in circuit setup and with the command-line tool, specifies which credential type is used, the two examples are `rs256`, a JWT signed with RSA256, and `mdl1` a sample mobile driver's license.
 
-<<<<<<< HEAD
-=======
 Note that the steps have to be run in order, but once the client state is created by `prove`, the `show` and `verify` steps can be run repeatedly.
 
->>>>>>> a2f1c4d7
 ## Contributing
 
 This project welcomes contributions and suggestions.  Most contributions require you to agree to a
